--- conflicted
+++ resolved
@@ -6,27 +6,17 @@
 
 #[derive(Debug, Clone)]
 pub struct Config {
-<<<<<<< HEAD
     pub postgres: postgres::Config,
     pub sender: sender::Config,
-=======
-    pub fcm_api_key: String,
-    pub postgres: postgres::Config,
     pub lokalise: lokalise::Config,
->>>>>>> 6dd79256
 }
 
 impl Config {
     pub fn load() -> Result<Self, Error> {
         Ok(Self {
-<<<<<<< HEAD
             postgres: postgres::Config::load()?,
             sender: sender::Config::load()?,
-=======
-            fcm_api_key: std::env::var("FCM_API_KEY").unwrap_or_default(), // todo make required
-            postgres: postgres::Config::load()?,
             lokalise: lokalise::Config::load()?,
->>>>>>> 6dd79256
         })
     }
 }